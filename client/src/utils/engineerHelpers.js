<<<<<<< HEAD
const getEngineers = cb => {
  $.get('/engineers/data', () => {
    // console.log('GET request made to Engineers');
  })
  .done( data => {
    // console.log(data);
    cb(data);
  })
  .fail( err => {
    console.log(err);
  });
};

const getEngineer = (query, cb) => {
  // console.log('getEngineer query:', query);
  $.get('/engineer?gitHandle='+ query, () => {
    // console.log('GET request made for Engineer');
=======
// const getEngineers = cb => {
//   $.get('/engineers', () => {
//     console.log('GET request made to Engineers');
//   })
//   .done( data => {
//     console.log(data);
//     cb(data);
//   })
//   .fail( err => {
//     console.log(err);
//   });
// };

const getEngineer = (query, cb) => {
  console.log('getEngineer query:', query);
  $.get('/engineers?name='+ query, () => {
    console.log('GET request made for Engineer');
>>>>>>> 4cd1d6e6
  })
  .done( data => {
    // console.log(data);
    cb(data);
  })
  .fail( err => {
    console.log(err);
  });
};

<<<<<<< HEAD
const getMyProfile = cb => {
  $.get('/profile', () => {
    // console.log('GET request made for profile');
  })
  .done( data => {
    // console.log(data);
    cb(data);
  })
  .fail( err => {
    console.log(err);
  });
};

=======
>>>>>>> 4cd1d6e6
const postEngineer = data => {
  $.post('/engineers/data', data, () => {
    // console.log('POST request made to Engineers');
  })
  .done( data => {
    // console.log(data);
  })
  .fail( err => {
    console.log(err);
  });
};

// window.getEngineers = getEngineers;
window.getEngineer  = getEngineer;
window.postEngineer = postEngineer;<|MERGE_RESOLUTION|>--- conflicted
+++ resolved
@@ -1,22 +1,3 @@
-<<<<<<< HEAD
-const getEngineers = cb => {
-  $.get('/engineers/data', () => {
-    // console.log('GET request made to Engineers');
-  })
-  .done( data => {
-    // console.log(data);
-    cb(data);
-  })
-  .fail( err => {
-    console.log(err);
-  });
-};
-
-const getEngineer = (query, cb) => {
-  // console.log('getEngineer query:', query);
-  $.get('/engineer?gitHandle='+ query, () => {
-    // console.log('GET request made for Engineer');
-=======
 // const getEngineers = cb => {
 //   $.get('/engineers', () => {
 //     console.log('GET request made to Engineers');
@@ -34,7 +15,6 @@
   console.log('getEngineer query:', query);
   $.get('/engineers?name='+ query, () => {
     console.log('GET request made for Engineer');
->>>>>>> 4cd1d6e6
   })
   .done( data => {
     // console.log(data);
@@ -45,22 +25,6 @@
   });
 };
 
-<<<<<<< HEAD
-const getMyProfile = cb => {
-  $.get('/profile', () => {
-    // console.log('GET request made for profile');
-  })
-  .done( data => {
-    // console.log(data);
-    cb(data);
-  })
-  .fail( err => {
-    console.log(err);
-  });
-};
-
-=======
->>>>>>> 4cd1d6e6
 const postEngineer = data => {
   $.post('/engineers/data', data, () => {
     // console.log('POST request made to Engineers');
